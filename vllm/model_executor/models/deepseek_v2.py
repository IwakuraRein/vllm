--- conflicted
+++ resolved
@@ -574,17 +574,9 @@
             )
             num_rows = logits.shape[0]
             assert topk_tokens == 2048, "top_k_per_row assumes size 2048"
-<<<<<<< HEAD
             topk_indices = topk_indices_buffer[
                 chunk.token_start : chunk.token_end, :topk_tokens
             ]
-            topk_values = torch.empty(
-                num_rows, topk_tokens, dtype=logits.dtype, device=logits.device
-=======
-            topk_indices = torch.empty(
-                num_rows, topk_tokens, dtype=torch.int32, device=logits.device
->>>>>>> 55cb8931
-            )
             torch.ops._C.top_k_per_row(
                 logits,
                 chunk.cu_seqlen_ks,
@@ -629,19 +621,9 @@
         )
         num_rows = logits.shape[0]
         assert topk_tokens == 2048, "top_k_per_row assumes size 2048"
-<<<<<<< HEAD
         topk_indices = topk_indices_buffer[:num_decode_tokens, :topk_tokens]
-        topk_values = torch.empty(
-            num_rows, topk_tokens, dtype=logits.dtype, device=logits.device
-        )
 
         torch.ops._C.top_k_per_row_decode(
-=======
-        topk_indices = torch.empty(
-            num_rows, topk_tokens, dtype=torch.int32, device=logits.device
-        )
-        torch.ops._C.top_k_per_row(
->>>>>>> 55cb8931
             logits,
             next_n,
             decode_metadata.seq_lens,
